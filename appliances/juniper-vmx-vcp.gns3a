--- conflicted
+++ resolved
@@ -81,12 +81,9 @@
             "md5sum": "af48f7e03f94ffcfeecd15a59a4f1567",
             "filesize": 16777216,
             "download_url": "http://www.juniper.net/us/en/products-services/routing/mx-series/vmx/"
-<<<<<<< HEAD
-        }    ],
-=======
+
         }
     ],
->>>>>>> 0b3d9e83
     "versions": [
         {
             "name": "17.1R1.8",
@@ -111,10 +108,6 @@
                 "hdb_disk_image": "vmxhdd.img",
                 "hdc_disk_image": "metadata_usb.img"
             }
-<<<<<<< HEAD
-         }       
-=======
          }
->>>>>>> 0b3d9e83
     ]
 }