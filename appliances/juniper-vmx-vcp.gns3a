{
    "name": "Juniper vMX vCP",
    "category": "router",
    "description": "The vMX is a full-featured, carrier-grade virtual MX Series 3D Universal Edge Router that extends 15+ years of Juniper Networks edge routing expertise to the virtual realm. This appliance is for the Virtual Control Plane (vCP) VM and is meant to be paired with the Virtual Forwarding Plane (vFP) VM.",
    "vendor_name": "Juniper",
    "vendor_url": "https://www.juniper.net/us/en/",
    "documentation_url": "http://www.juniper.net/techpubs/",
    "product_name": "Juniper vMX vCP",
    "product_url": "http://www.juniper.net/us/en/products-services/routing/mx-series/vmx/",
    "registry_version": 3,
    "status": "experimental",
    "maintainer": "none",
    "maintainer_email": "developers@gns3.net",
    "symbol": "juniper-vmx.svg",
    "usage": "Initial username is root, no password.\n\nUSAGE INSTRUCTIONS\n\nConnect the first interface (fxp0) to your admin VLAN. Connect the second interface (em1) directly to the second interface (eth1) of the vFP.",
    "first_port_name": "fxp0",
    "port_name_format": "em{port1}",
    "qemu": {
        "adapter_type": "e1000",
        "adapters": 2,
        "ram": 2048,
        "arch": "x86_64",
        "console_type": "telnet",
        "kvm": "require",
        "options": "-nographic -enable-kvm"
    },
    "images": [
        {
            "filename": "vcp_17.1R1.8-disk1.vmdk",
            "version": "17.1R1.8",
            "md5sum": "2dba6dff363c0619903f85c3dedce8d8",
            "filesize": 1065513984
        },
        {
            "filename": "vcp_17.1R1.8-disk2.vmdk",
            "version": "17.1R1.8",
            "md5sum": "df7016f8b0fd456044425fa92566c129",
            "filesize": 5928448
        },
        {
            "filename": "vcp_17.1R1.8-disk3.vmdk",
            "version": "17.1R1.8",
            "md5sum": "e9460158e6e27f7885981ab562e60944",
            "filesize": 71680
        },
        {
            "filename": "vcp_16.1R2.11-disk1.vmdk",
            "version": "16.1R2.11",
            "md5sum": "20945c0114fa4f88cdbedd0551f62d8f",
            "filesize": 970741248
        },
        {
            "filename": "vcp_16.1R2.11-disk2.vmdk",
            "version": "16.1R2.11",
            "md5sum": "904acd14a9eef0bdb60f18db63b8a653",
            "filesize": 5930496
        },
        {
            "filename": "vcp_16.1R2.11-disk3.vmdk",
            "version": "16.1R2.11",
            "md5sum": "f6f6c24c0f991faf93c45f1fbc2ed0ae",
            "filesize": 71680
        },
        {
<<<<<<< HEAD
            "filename": "jinstall64-vmx-15.1F4.15-domestic.img",
            "version": "15.1F4.15",
            "md5sum": "e6b2e1ad9cba5220aa764ae4dd008952",
            "filesize": 1003945984,
            "download_url": "http://www.juniper.net/us/en/products-services/routing/mx-series/vmx/"
        },
        {
            "filename": "vmxhdd.img",
            "version": "15.1F4.15",
            "md5sum": "c3c7090ed3b1799e3de7579ac887e39d",
            "filesize": 108986368,
            "download_url": "http://www.juniper.net/us/en/products-services/routing/mx-series/vmx/"
        },
        {
            "filename": "metadata_usb.img",
            "version": "15.1F4.15",
            "md5sum": "af48f7e03f94ffcfeecd15a59a4f1567",
            "filesize": 16777216,
            "download_url": "http://www.juniper.net/us/en/products-services/routing/mx-series/vmx/"
        }
=======
            "filename": "vcp_17.1R1.8-disk1.vmdk",
            "version": "17.1R1.8",
            "md5sum": "2dba6dff363c0619903f85c3dedce8d8",
            "filesize": 1065513984
        },
        {
            "filename": "vcp_17.1R1.8-disk2.vmdk",
            "version": "17.1R1.8",
            "md5sum": "df7016f8b0fd456044425fa92566c129",
            "filesize": 5928448
        },
        {
            "filename": "vcp_17.1R1.8-disk3.vmdk",
            "version": "17.1R1.8",
            "md5sum": "e9460158e6e27f7885981ab562e60944",
            "filesize": 71680
        }         
>>>>>>> e87c0d3d
    ],
    "versions": [
        {
            "name": "17.1R1.8",
            "images": {
                "hda_disk_image": "vcp_17.1R1.8-disk1.vmdk",
                "hdb_disk_image": "vcp_17.1R1.8-disk2.vmdk",
                "hdc_disk_image": "vcp_17.1R1.8-disk3.vmdk"
            }      
        },
        {
            "name": "16.1R2.11",
            "images": {
                "hda_disk_image": "vcp_16.1R2.11-disk1.vmdk",
                "hdb_disk_image": "vcp_16.1R2.11-disk2.vmdk",
                "hdc_disk_image": "vcp_16.1R2.11-disk3.vmdk"
            }      
        },
        {
<<<<<<< HEAD
            "name": "15.1F4.15",
            "images": {
                "hda_disk_image": "jinstall64-vmx-15.1F4.15-domestic.img",
                "hdb_disk_image": "vmxhdd.img",
                "hdc_disk_image": "metadata_usb.img"
            }
=======
            "name": "17.1R1.8",
            "images": {
                "hda_disk_image": "vcp_17.1R1.8-disk1.vmdk",
                "hdb_disk_image": "vcp_17.1R1.8-disk2.vmdk",
                "hdc_disk_image": "vcp_17.1R1.8-disk3.vmdk"
            }      
>>>>>>> e87c0d3d
        }
       
    ]
}<|MERGE_RESOLUTION|>--- conflicted
+++ resolved
@@ -62,7 +62,6 @@
             "filesize": 71680
         },
         {
-<<<<<<< HEAD
             "filename": "jinstall64-vmx-15.1F4.15-domestic.img",
             "version": "15.1F4.15",
             "md5sum": "e6b2e1ad9cba5220aa764ae4dd008952",
@@ -82,8 +81,8 @@
             "md5sum": "af48f7e03f94ffcfeecd15a59a4f1567",
             "filesize": 16777216,
             "download_url": "http://www.juniper.net/us/en/products-services/routing/mx-series/vmx/"
-        }
-=======
+        },
+        {
             "filename": "vcp_17.1R1.8-disk1.vmdk",
             "version": "17.1R1.8",
             "md5sum": "2dba6dff363c0619903f85c3dedce8d8",
@@ -101,7 +100,6 @@
             "md5sum": "e9460158e6e27f7885981ab562e60944",
             "filesize": 71680
         }         
->>>>>>> e87c0d3d
     ],
     "versions": [
         {
@@ -121,21 +119,20 @@
             }      
         },
         {
-<<<<<<< HEAD
             "name": "15.1F4.15",
             "images": {
                 "hda_disk_image": "jinstall64-vmx-15.1F4.15-domestic.img",
                 "hdb_disk_image": "vmxhdd.img",
                 "hdc_disk_image": "metadata_usb.img"
             }
-=======
+         },
+         {
             "name": "17.1R1.8",
             "images": {
                 "hda_disk_image": "vcp_17.1R1.8-disk1.vmdk",
                 "hdb_disk_image": "vcp_17.1R1.8-disk2.vmdk",
                 "hdc_disk_image": "vcp_17.1R1.8-disk3.vmdk"
             }      
->>>>>>> e87c0d3d
         }
        
     ]
