{
    "name": "MikroTik CHR",
    "category": "router",
    "description": "Cloud Hosted Router (CHR) is a RouterOS version meant for running as a virtual machine. It supports x86 64-bit architecture and can be used on most of popular hypervisors such as VMWare, Hyper-V, VirtualBox, KVM and others. CHR has full RouterOS features enabled by default but has a different licensing model than other RouterOS versions.",
    "vendor_name": "MikroTik",
    "vendor_url": "http://mikrotik.com/",
    "documentation_url": "http://wiki.mikrotik.com/wiki/Manual:CHR",
    "product_name": "MikroTik Cloud Hosted Router",
    "product_url": "http://www.mikrotik.com/download",
    "registry_version": 3,
    "status": "stable",
    "maintainer": "GNS3 Team",
    "maintainer_email": "developers@gns3.net",
    "usage": "If you'd like a different sized main disk, resize the image before booting the VM for the first time.\n\nOn first boot, RouterOS is actually being installed, formatting the whole main virtual disk, before finally rebooting. That whole process may take a minute or so.\n\nThe console will become available after the installation is complete. Most Telnet/SSH clients (certainly SuperPutty) will keep retrying to connect, thus letting you know when installation is done.\n\nFrom that point on, everything about RouterOS is also true about Cloud Hosted Router, including the default credentials: Username \"admin\" and an empty password.\n\nThe primary differences between RouterOS and CHR are in support for virtual devices (this appliance comes with them being selected), and in the different license model, for which you can read more about at http://wiki.mikrotik.com/wiki/Manual:CHR.",
    "symbol": ":/symbols/router_firewall.svg",
    "port_name_format": "ether{port1}",
    "qemu": {
        "adapter_type": "virtio-net-pci",
        "adapters": 2,
        "ram": 128,
        "hda_disk_interface": "virtio",
        "arch": "x86_64",
        "console_type": "telnet",
        "boot_priority": "c",
        "kvm": "allow",
        "options": "-nographic"
    },
    "images": [
            {
<<<<<<< HEAD
              "filename": "chr-7.0beta8.img",
              "version": "7.0beta8",
              "md5sum": "dbc5b9a1d7cc0e56d5361a0e212dbd96",
              "filesize": 67108864,
              "download_url": "http://www.mikrotik.com/download",
              "direct_download_url": "https://download.mikrotik.com/routeros/7.0beta8/chr-7.0beta8.img.zip",
              "compression": "zip"
           },
           {
              "filename": "chr-6.47.img",
              "version": "6.47",
              "md5sum": "39dea5d6a58708eebfa73332456566f4",
              "filesize": 67108864,
              "download_url": "http://www.mikrotik.com/download",
              "direct_download_url": "https://download.mikrotik.com/routeros/6.47/chr-6.47.img.zip",
              "compression": "zip"
           },
           {
              "filename": "chr-6.46.5.img",
              "version": "6.46.5",
              "md5sum": "f9ea37f5a5ac3110f8f5de33e24a7749",
              "filesize": 67108864,
              "download_url": "http://www.mikrotik.com/download",
              "direct_download_url": "https://download.mikrotik.com/routeros/6.46.5/chr-6.46.5.img.zip",
              "compression": "zip"
           },
           {
              "filename": "chr-6.45.9.img",
              "version": "6.45.9",
              "md5sum": "f95d178910701b114c083451518e6039",
              "filesize": 33919204,
              "download_url": "http://www.mikrotik.com/download",
              "direct_download_url": "https://download.mikrotik.com/routeros/6.45.9/chr-6.45.9.img.zip",
              "compression": "zip"
           },
           {
              "filename": "chr-6.45.8.img",
              "version": "6.45.8",
              "md5sum": "48f2e02c9df08475ef869cfa2b60bec1",
=======
              "filename": "chr-7.0beta5.img",
              "version": "7.0beta5",
              "md5sum": "3c9855f0efdc23df29511c76aee52c95",
              "filesize": 67108864,
              "download_url": "http://www.mikrotik.com/download",
              "direct_download_url": "https://download.mikrotik.com/routeros/7.0beta5/chr-7.0beta5.img.zip",
              "compression": "zip"
           },
			{
              "filename": "chr-7.0beta3.img",
              "version": "7.0beta3",
              "md5sum": "938c59989df039cb9f33e0da96c22174",
              "filesize": 67108864,
              "download_url": "http://www.mikrotik.com/download",
              "direct_download_url": "https://download.mikrotik.com/routeros/7.0beta3/chr-7.0beta3.img.zip",
              "compression": "zip"
           },
		   {
              "filename": "chr-6.46.3.img",
              "version": "6.46.3",
              "md5sum": "72d72c4a585a04eb9ed24ec9e4678486",
              "filesize": 67108864,
              "download_url": "http://www.mikrotik.com/download",
              "direct_download_url": "https://download.mikrotik.com/routeros/6.46.3/chr-6.46.3.img.zip",
              "compression": "zip"
           },
            {
              "filename": "chr-6.45.8.img",
              "version": "6.45.8",
              "md5sum": "73cc01e22e0b301dc29416f59ced8a7d",
>>>>>>> 63c1a96c
              "filesize": 67108864,
              "download_url": "http://www.mikrotik.com/download",
              "direct_download_url": "https://download.mikrotik.com/routeros/6.45.8/chr-6.45.8.img.zip",
              "compression": "zip"
           },
<<<<<<< HEAD
            {
=======
			{
>>>>>>> 63c1a96c
              "filename": "chr-6.45.6.img",
              "version": "6.45.6",
              "md5sum": "e68db699ba23ac7e4fba95b3075c1c6b",
              "filesize": 67108864,
              "download_url": "http://www.mikrotik.com/download",
              "direct_download_url": "https://download.mikrotik.com/routeros/6.45.6/chr-6.45.6.img.zip",
              "compression": "zip"
           },
           {
             "filename": "chr-6.44.5.img",
             "version": "6.44.5",
             "md5sum": "19aa21073c8ea4540daacde69bacda24",
             "filesize": 67108864,
             "download_url": "http://www.mikrotik.com/download",
             "direct_download_url": "https://download.mikrotik.com/routeros/6.44.5/chr-6.44.5.img.zip",
             "compression": "zip"
          },
<<<<<<< HEAD
          
=======
          {
            "filename": "chr-6.42.12.img",
            "version": "6.42.12",
            "md5sum": "8485c606eb38e629fb1f5356d31bbc86",
            "filesize": 45537201,
            "download_url": "http://www.mikrotik.com/download",
            "direct_download_url": "https://download2.mikrotik.com/routeros/6.42.12/chr-6.42.12.img.zip",
            "compression": "zip"
         },
         {
            "filename": "chr-6.44.img",
            "version": "6.44",
            "md5sum": "86fdf9f0093b4e8f9e7b1c8019fb37b5",
            "filesize": 33621035,
            "download_url": "http://www.mikrotik.com/download",
            "direct_download_url": "https://download2.mikrotik.com/routeros/6.44/chr-6.44.img.zip",
            "compression": "zip"
         },
>>>>>>> 63c1a96c
        {
           "filename": "chr-6.44.3.img",
           "version": "6.44.3",
           "md5sum": "c46b33125d536faa24473a519abbb89d",
           "filesize": 67108864,
           "download_url": "http://www.mikrotik.com/download",
           "direct_download_url": "https://download.mikrotik.com/routeros/6.44.3/chr-6.44.3.img.zip",
           "compression": "zip"
        },
        {
           "filename": "chr-6.44.2.img",
           "version": "6.44.2",
           "md5sum": "f1ddaa47829e12c1f9f023d8c06b88cc",
           "filesize": 67108864,
           "download_url": "http://www.mikrotik.com/download",
           "direct_download_url": "https://download.mikrotik.com/routeros/6.44.2/chr-6.44.2.img.zip",
           "compression": "zip"
        },
        {
            "filename": "chr-6.44.img",
            "version": "6.44",
            "md5sum": "86fdf9f0093b4e8f9e7b1c8019fb37b5",
            "filesize": 33621035,
            "download_url": "http://www.mikrotik.com/download",
            "direct_download_url": "https://download.mikrotik.com/routeros/6.44/chr-6.44.img.zip",
            "compression": "zip"
        },
        {
           "filename": "chr-6.43.8.img",
           "version": "6.43.8",
           "md5sum": "9437133fc7e77779dc3ff62b98f30dc2",
           "filesize": 134217728,
           "download_url": "http://www.mikrotik.com/download",
           "direct_download_url": "https://download.mikrotik.com/routeros/6.43.8/chr-6.43.8.img.zip",
           "compression": "zip"
        },
        {
            "filename": "chr-6.42.12.img",
            "version": "6.42.12",
            "md5sum": "8485c606eb38e629fb1f5356d31bbc86",
            "filesize": 45537201,
            "download_url": "http://www.mikrotik.com/download",
            "direct_download_url": "https://download.mikrotik.com/routeros/6.42.12/chr-6.42.12.img.zip",
            "compression": "zip"
        },
        {
           "filename": "chr-6.42.9.img",
           "version": "6.42.9",
           "md5sum": "1f856978cfc3ceb4b5e18e4e079f2e32",
           "filesize": 134217728,
           "download_url": "http://www.mikrotik.com/download",
           "direct_download_url": "https://download.mikrotik.com/routeros/6.42.9/chr-6.42.9.img.zip",
           "compression": "zip"
        },
        {
            "filename": "chr-6.42.img",
            "version": "6.42",
            "md5sum": "279bb518497b40f41c8585128916a2fb",
            "filesize": 134217728,
            "download_url": "http://www.mikrotik.com/download",
            "direct_download_url": "https://download.mikrotik.com/routeros/6.42/chr-6.42.img.zip",
            "compression": "zip"
        },
        {
            "filename": "chr-6.41.4.img",
            "version": "6.41.4",
            "md5sum": "63b555b2b7f0d78b79edb92f7e7d2ed7",
            "filesize": 134217728,
            "download_url": "http://www.mikrotik.com/download",
            "direct_download_url": "https://download.mikrotik.com/routeros/6.41.4/chr-6.41.4.img.zip",
            "compression": "zip"
        },
        {
            "filename": "chr-6.40.7.img",
            "version": "6.40.7",
            "md5sum": "424b897d631c4cac4324ca310e81b494",
            "filesize": 134217728,
            "download_url": "http://www.mikrotik.com/download",
            "direct_download_url": "https://download.mikrotik.com/routeros/6.40.7/chr-6.40.7.img.zip",
            "compression": "zip"
        },
        {
            "filename": "chr-6.40.5.img",
            "version": "6.40.5",
            "md5sum": "5d3bef219a859d417fea704ae7109eb7",
            "filesize": 134217728,
            "download_url": "http://www.mikrotik.com/download",
            "direct_download_url": "https://download.mikrotik.com/routeros/6.40.5/chr-6.40.5.img.zip",
            "compression": "zip"
        },
        {
            "filename": "chr-6.40.3.img",
            "version": "6.40.3",
            "md5sum": "1861df67e9bbf17433f11f33f7dedd1e",
            "filesize": 134217728,
            "download_url": "http://www.mikrotik.com/download",
            "direct_download_url": "https://download.mikrotik.com/routeros/6.40.3/chr-6.40.3.img.zip",
            "compression": "zip"
        }
    ],
    "versions": [
        {
<<<<<<< HEAD
            "name": "7.0beta8",
            "images": {
                "hda_disk_image": "chr-7.0beta8.img"
            }
        },
        {
            "name": "6.47",
            "images": {
                "hda_disk_image": "chr-6.47.img"
            }
        },
        {
            "name": "6.46.5",
            "images": {
                "hda_disk_image": "chr-6.46.5.img"
            }
        },
        {
            "name": "6.45.9",
            "images": {
                "hda_disk_image": "chr-6.45.9.img"
            }
        },
        {
=======
            "name": "7.0beta5",
            "images": {
                "hda_disk_image": "chr-7.0beta5.img"
            }
        },
		{
            "name": "7.0beta3",
            "images": {
                "hda_disk_image": "chr-7.0beta3.img"
            }
        },
		{
            "name": "6.46.3",
            "images": {
                "hda_disk_image": "chr-6.46.3.img"
            }
        },
		{
>>>>>>> 63c1a96c
            "name": "6.45.8",
            "images": {
                "hda_disk_image": "chr-6.45.8.img"
            }
        },
        {
            "name": "6.45.6",
            "images": {
                "hda_disk_image": "chr-6.45.6.img"
            }
        },
        {
            "name": "6.44.5",
            "images": {
                "hda_disk_image": "chr-6.44.5.img"
            }
        },
        {
            "name": "6.44.3",
            "images": {
                "hda_disk_image": "chr-6.44.3.img"
            }
        },
        {
            "name": "6.44.2",
            "images": {
                "hda_disk_image": "chr-6.44.2.img"
            }
        },
        {
            "name": "6.44",
            "images": {
                "hda_disk_image": "chr-6.44.img"
            }
        },
        {
            "name": "6.43.8",
            "images": {
                "hda_disk_image": "chr-6.43.8.img"
            }
        },
        {
            "name": "6.42.12",
            "images": {
                "hda_disk_image": "chr-6.42.12.img"
            }
        },
        {
            "name": "6.42.9",
            "images": {
                "hda_disk_image": "chr-6.42.9.img"
            }
        },
        {
            "name": "6.42",
            "images": {
                "hda_disk_image": "chr-6.42.img"
            }
        },
        {
            "name": "6.41.4",
            "images": {
                "hda_disk_image": "chr-6.41.4.img"
            }
        },
        {
            "name": "6.40.7",
            "images": {
                "hda_disk_image": "chr-6.40.7.img"
            }
        },
        {
            "name": "6.40.5",
            "images": {
                "hda_disk_image": "chr-6.40.5.img"
            }
        },
        {
            "name": "6.40.3",
            "images": {
                "hda_disk_image": "chr-6.40.3.img"
            }
        }
    ]
}<|MERGE_RESOLUTION|>--- conflicted
+++ resolved
@@ -26,163 +26,95 @@
         "options": "-nographic"
     },
     "images": [
-            {
-<<<<<<< HEAD
-              "filename": "chr-7.0beta8.img",
-              "version": "7.0beta8",
-              "md5sum": "dbc5b9a1d7cc0e56d5361a0e212dbd96",
-              "filesize": 67108864,
-              "download_url": "http://www.mikrotik.com/download",
-              "direct_download_url": "https://download.mikrotik.com/routeros/7.0beta8/chr-7.0beta8.img.zip",
-              "compression": "zip"
-           },
-           {
-              "filename": "chr-6.47.img",
-              "version": "6.47",
-              "md5sum": "39dea5d6a58708eebfa73332456566f4",
-              "filesize": 67108864,
-              "download_url": "http://www.mikrotik.com/download",
-              "direct_download_url": "https://download.mikrotik.com/routeros/6.47/chr-6.47.img.zip",
-              "compression": "zip"
-           },
-           {
-              "filename": "chr-6.46.5.img",
-              "version": "6.46.5",
-              "md5sum": "f9ea37f5a5ac3110f8f5de33e24a7749",
-              "filesize": 67108864,
-              "download_url": "http://www.mikrotik.com/download",
-              "direct_download_url": "https://download.mikrotik.com/routeros/6.46.5/chr-6.46.5.img.zip",
-              "compression": "zip"
-           },
-           {
-              "filename": "chr-6.45.9.img",
-              "version": "6.45.9",
-              "md5sum": "f95d178910701b114c083451518e6039",
-              "filesize": 33919204,
-              "download_url": "http://www.mikrotik.com/download",
-              "direct_download_url": "https://download.mikrotik.com/routeros/6.45.9/chr-6.45.9.img.zip",
-              "compression": "zip"
-           },
-           {
-              "filename": "chr-6.45.8.img",
-              "version": "6.45.8",
-              "md5sum": "48f2e02c9df08475ef869cfa2b60bec1",
-=======
-              "filename": "chr-7.0beta5.img",
-              "version": "7.0beta5",
-              "md5sum": "3c9855f0efdc23df29511c76aee52c95",
-              "filesize": 67108864,
-              "download_url": "http://www.mikrotik.com/download",
-              "direct_download_url": "https://download.mikrotik.com/routeros/7.0beta5/chr-7.0beta5.img.zip",
-              "compression": "zip"
-           },
-			{
-              "filename": "chr-7.0beta3.img",
-              "version": "7.0beta3",
-              "md5sum": "938c59989df039cb9f33e0da96c22174",
-              "filesize": 67108864,
-              "download_url": "http://www.mikrotik.com/download",
-              "direct_download_url": "https://download.mikrotik.com/routeros/7.0beta3/chr-7.0beta3.img.zip",
-              "compression": "zip"
-           },
-		   {
-              "filename": "chr-6.46.3.img",
-              "version": "6.46.3",
-              "md5sum": "72d72c4a585a04eb9ed24ec9e4678486",
-              "filesize": 67108864,
-              "download_url": "http://www.mikrotik.com/download",
-              "direct_download_url": "https://download.mikrotik.com/routeros/6.46.3/chr-6.46.3.img.zip",
-              "compression": "zip"
-           },
-            {
-              "filename": "chr-6.45.8.img",
-              "version": "6.45.8",
-              "md5sum": "73cc01e22e0b301dc29416f59ced8a7d",
->>>>>>> 63c1a96c
-              "filesize": 67108864,
-              "download_url": "http://www.mikrotik.com/download",
-              "direct_download_url": "https://download.mikrotik.com/routeros/6.45.8/chr-6.45.8.img.zip",
-              "compression": "zip"
-           },
-<<<<<<< HEAD
-            {
-=======
-			{
->>>>>>> 63c1a96c
-              "filename": "chr-6.45.6.img",
-              "version": "6.45.6",
-              "md5sum": "e68db699ba23ac7e4fba95b3075c1c6b",
-              "filesize": 67108864,
-              "download_url": "http://www.mikrotik.com/download",
-              "direct_download_url": "https://download.mikrotik.com/routeros/6.45.6/chr-6.45.6.img.zip",
-              "compression": "zip"
-           },
-           {
-             "filename": "chr-6.44.5.img",
-             "version": "6.44.5",
-             "md5sum": "19aa21073c8ea4540daacde69bacda24",
+          {
+             "filename": "chr-7.0beta8.img",
+             "version": "7.0beta8",
+             "md5sum": "dbc5b9a1d7cc0e56d5361a0e212dbd96",
              "filesize": 67108864,
              "download_url": "http://www.mikrotik.com/download",
-             "direct_download_url": "https://download.mikrotik.com/routeros/6.44.5/chr-6.44.5.img.zip",
+             "direct_download_url": "https://download.mikrotik.com/routeros/7.0beta8/chr-7.0beta8.img.zip",
              "compression": "zip"
-          },
-<<<<<<< HEAD
-          
-=======
-          {
-            "filename": "chr-6.42.12.img",
-            "version": "6.42.12",
-            "md5sum": "8485c606eb38e629fb1f5356d31bbc86",
-            "filesize": 45537201,
-            "download_url": "http://www.mikrotik.com/download",
-            "direct_download_url": "https://download2.mikrotik.com/routeros/6.42.12/chr-6.42.12.img.zip",
-            "compression": "zip"
-         },
-         {
+         },
+         {
+             "filename": "chr-6.47.img",
+             "version": "6.47",
+             "md5sum": "39dea5d6a58708eebfa73332456566f4",
+             "filesize": 67108864,
+             "download_url": "http://www.mikrotik.com/download",
+             "direct_download_url": "https://download.mikrotik.com/routeros/6.47/chr-6.47.img.zip",
+             "compression": "zip"
+         },
+         {
+             "filename": "chr-6.46.5.img",
+             "version": "6.46.5",
+             "md5sum": "f9ea37f5a5ac3110f8f5de33e24a7749",
+             "filesize": 67108864,
+             "download_url": "http://www.mikrotik.com/download",
+             "direct_download_url": "https://download.mikrotik.com/routeros/6.46.5/chr-6.46.5.img.zip",
+             "compression": "zip"
+         },
+         {
+            "filename": "chr-6.45.8.img",
+            "version": "6.45.8",
+            "md5sum": "73cc01e22e0b301dc29416f59ced8a7d",
+            "filesize": 67108864,
+            "download_url": "http://www.mikrotik.com/download",
+            "direct_download_url": "https://download.mikrotik.com/routeros/6.45.8/chr-6.45.8.img.zip",
+            "compression": "zip"
+         },
+         {
+            "filename": "chr-6.45.6.img",
+            "version": "6.45.6",
+            "md5sum": "e68db699ba23ac7e4fba95b3075c1c6b",
+            "filesize": 67108864,
+            "download_url": "http://www.mikrotik.com/download",
+            "direct_download_url": "https://download.mikrotik.com/routeros/6.45.6/chr-6.45.6.img.zip",
+            "compression": "zip"
+        },
+        {
+            "filename": "chr-6.44.5.img",
+            "version": "6.44.5",
+            "md5sum": "19aa21073c8ea4540daacde69bacda24",
+            "filesize": 67108864,
+            "download_url": "http://www.mikrotik.com/download",
+            "direct_download_url": "https://download.mikrotik.com/routeros/6.44.5/chr-6.44.5.img.zip",
+            "compression": "zip"
+        },
+        {
+            "filename": "chr-6.44.3.img",
+            "version": "6.44.3",
+            "md5sum": "c46b33125d536faa24473a519abbb89d",
+            "filesize": 67108864,
+            "download_url": "http://www.mikrotik.com/download",
+            "direct_download_url": "https://download.mikrotik.com/routeros/6.44.3/chr-6.44.3.img.zip",
+            "compression": "zip"
+        },
+        {
+            "filename": "chr-6.44.2.img",
+            "version": "6.44.2",
+            "md5sum": "f1ddaa47829e12c1f9f023d8c06b88cc",
+            "filesize": 67108864,
+            "download_url": "http://www.mikrotik.com/download",
+            "direct_download_url": "https://download.mikrotik.com/routeros/6.44.2/chr-6.44.2.img.zip",
+            "compression": "zip"
+        },
+        {
             "filename": "chr-6.44.img",
             "version": "6.44",
             "md5sum": "86fdf9f0093b4e8f9e7b1c8019fb37b5",
             "filesize": 33621035,
             "download_url": "http://www.mikrotik.com/download",
-            "direct_download_url": "https://download2.mikrotik.com/routeros/6.44/chr-6.44.img.zip",
-            "compression": "zip"
-         },
->>>>>>> 63c1a96c
-        {
-           "filename": "chr-6.44.3.img",
-           "version": "6.44.3",
-           "md5sum": "c46b33125d536faa24473a519abbb89d",
-           "filesize": 67108864,
-           "download_url": "http://www.mikrotik.com/download",
-           "direct_download_url": "https://download.mikrotik.com/routeros/6.44.3/chr-6.44.3.img.zip",
-           "compression": "zip"
-        },
-        {
-           "filename": "chr-6.44.2.img",
-           "version": "6.44.2",
-           "md5sum": "f1ddaa47829e12c1f9f023d8c06b88cc",
-           "filesize": 67108864,
-           "download_url": "http://www.mikrotik.com/download",
-           "direct_download_url": "https://download.mikrotik.com/routeros/6.44.2/chr-6.44.2.img.zip",
-           "compression": "zip"
-        },
-        {
-            "filename": "chr-6.44.img",
-            "version": "6.44",
-            "md5sum": "86fdf9f0093b4e8f9e7b1c8019fb37b5",
-            "filesize": 33621035,
-            "download_url": "http://www.mikrotik.com/download",
             "direct_download_url": "https://download.mikrotik.com/routeros/6.44/chr-6.44.img.zip",
             "compression": "zip"
         },
         {
-           "filename": "chr-6.43.8.img",
-           "version": "6.43.8",
-           "md5sum": "9437133fc7e77779dc3ff62b98f30dc2",
-           "filesize": 134217728,
-           "download_url": "http://www.mikrotik.com/download",
-           "direct_download_url": "https://download.mikrotik.com/routeros/6.43.8/chr-6.43.8.img.zip",
-           "compression": "zip"
+            "filename": "chr-6.43.8.img",
+            "version": "6.43.8",
+            "md5sum": "9437133fc7e77779dc3ff62b98f30dc2",
+            "filesize": 134217728,
+            "download_url": "http://www.mikrotik.com/download",
+            "direct_download_url": "https://download.mikrotik.com/routeros/6.43.8/chr-6.43.8.img.zip",
+            "compression": "zip"
         },
         {
             "filename": "chr-6.42.12.img",
@@ -210,47 +142,10 @@
             "download_url": "http://www.mikrotik.com/download",
             "direct_download_url": "https://download.mikrotik.com/routeros/6.42/chr-6.42.img.zip",
             "compression": "zip"
-        },
-        {
-            "filename": "chr-6.41.4.img",
-            "version": "6.41.4",
-            "md5sum": "63b555b2b7f0d78b79edb92f7e7d2ed7",
-            "filesize": 134217728,
-            "download_url": "http://www.mikrotik.com/download",
-            "direct_download_url": "https://download.mikrotik.com/routeros/6.41.4/chr-6.41.4.img.zip",
-            "compression": "zip"
-        },
-        {
-            "filename": "chr-6.40.7.img",
-            "version": "6.40.7",
-            "md5sum": "424b897d631c4cac4324ca310e81b494",
-            "filesize": 134217728,
-            "download_url": "http://www.mikrotik.com/download",
-            "direct_download_url": "https://download.mikrotik.com/routeros/6.40.7/chr-6.40.7.img.zip",
-            "compression": "zip"
-        },
-        {
-            "filename": "chr-6.40.5.img",
-            "version": "6.40.5",
-            "md5sum": "5d3bef219a859d417fea704ae7109eb7",
-            "filesize": 134217728,
-            "download_url": "http://www.mikrotik.com/download",
-            "direct_download_url": "https://download.mikrotik.com/routeros/6.40.5/chr-6.40.5.img.zip",
-            "compression": "zip"
-        },
-        {
-            "filename": "chr-6.40.3.img",
-            "version": "6.40.3",
-            "md5sum": "1861df67e9bbf17433f11f33f7dedd1e",
-            "filesize": 134217728,
-            "download_url": "http://www.mikrotik.com/download",
-            "direct_download_url": "https://download.mikrotik.com/routeros/6.40.3/chr-6.40.3.img.zip",
-            "compression": "zip"
         }
     ],
     "versions": [
         {
-<<<<<<< HEAD
             "name": "7.0beta8",
             "images": {
                 "hda_disk_image": "chr-7.0beta8.img"
@@ -269,32 +164,6 @@
             }
         },
         {
-            "name": "6.45.9",
-            "images": {
-                "hda_disk_image": "chr-6.45.9.img"
-            }
-        },
-        {
-=======
-            "name": "7.0beta5",
-            "images": {
-                "hda_disk_image": "chr-7.0beta5.img"
-            }
-        },
-		{
-            "name": "7.0beta3",
-            "images": {
-                "hda_disk_image": "chr-7.0beta3.img"
-            }
-        },
-		{
-            "name": "6.46.3",
-            "images": {
-                "hda_disk_image": "chr-6.46.3.img"
-            }
-        },
-		{
->>>>>>> 63c1a96c
             "name": "6.45.8",
             "images": {
                 "hda_disk_image": "chr-6.45.8.img"
@@ -352,30 +221,6 @@
             "name": "6.42",
             "images": {
                 "hda_disk_image": "chr-6.42.img"
-            }
-        },
-        {
-            "name": "6.41.4",
-            "images": {
-                "hda_disk_image": "chr-6.41.4.img"
-            }
-        },
-        {
-            "name": "6.40.7",
-            "images": {
-                "hda_disk_image": "chr-6.40.7.img"
-            }
-        },
-        {
-            "name": "6.40.5",
-            "images": {
-                "hda_disk_image": "chr-6.40.5.img"
-            }
-        },
-        {
-            "name": "6.40.3",
-            "images": {
-                "hda_disk_image": "chr-6.40.3.img"
             }
         }
     ]
