{
    "name": "MikroTik CHR",
    "category": "router",
    "description": "Cloud Hosted Router (CHR) is a RouterOS version meant for running as a virtual machine. It supports x86 64-bit architecture and can be used on most of popular hypervisors such as VMWare, Hyper-V, VirtualBox, KVM and others. CHR has full RouterOS features enabled by default but has a different licensing model than other RouterOS versions.",
    "vendor_name": "MikroTik",
    "vendor_url": "http://mikrotik.com/",
    "documentation_url": "http://wiki.mikrotik.com/wiki/Manual:CHR",
    "product_name": "MikroTik Cloud Hosted Router",
    "product_url": "http://www.mikrotik.com/download",
    "registry_version": 3,
    "status": "stable",
    "maintainer": "GNS3 Team",
    "maintainer_email": "developers@gns3.net",
    "usage": "If you'd like a different sized main disk, resize the image before booting the VM for the first time.\n\nOn first boot, RouterOS is actually being installed, formatting the whole main virtual disk, before finally rebooting. That whole process may take a minute or so.\n\nThe console will become available after the installation is complete. Most Telnet/SSH clients (certainly SuperPutty) will keep retrying to connect, thus letting you know when installation is done.\n\nFrom that point on, everything about RouterOS is also true about Cloud Hosted Router, including the default credentials: Username \"admin\" and an empty password.\n\nThe primary differences between RouterOS and CHR are in support for virtual devices (this appliance comes with them being selected), and in the different license model, for which you can read more about at http://wiki.mikrotik.com/wiki/Manual:CHR.",
    "symbol": ":/symbols/router_firewall.svg",
    "port_name_format": "ether{port1}",
    "qemu": {
        "adapter_type": "virtio-net-pci",
        "adapters": 2,
        "ram": 128,
        "hda_disk_interface": "virtio",
        "arch": "x86_64",
        "console_type": "telnet",
        "boot_priority": "c",
        "kvm": "allow",
        "options": "-nographic"
    },
    "images": [
        {
<<<<<<< HEAD
           "filename": "chr-6.42.12.img",
           "version": "6.42",
           "md5sum": "8485c606eb38e629fb1f5356d31bbc86",
           "filesize": 45537201,
           "download_url": "http://www.mikrotik.com/download",
           "direct_download_url": "https://download2.mikrotik.com/routeros/6.42.12/chr-6.42.12.img.zip",
           "compression": "zip"
        },
        {
           "filename": "chr-6.44.img",
           "version": "6.44",
           "md5sum": "86fdf9f0093b4e8f9e7b1c8019fb37b5",
           "filesize": 33621035,
           "download_url": "http://www.mikrotik.com/download",
           "direct_download_url": "https://download2.mikrotik.com/routeros/6.44/chr-6.44.img.zip",
=======
           "filename": "chr-6.43.8.img",
           "version": "6.43.8",
           "md5sum": "9437133fc7e77779dc3ff62b98f30dc2",
           "filesize": 134217728,
           "download_url": "http://www.mikrotik.com/download",
           "direct_download_url": "https://download2.mikrotik.com/routeros/6.43.8/chr-6.43.8.img.zip",
>>>>>>> a36e7d69
           "compression": "zip"
        },
        {
           "filename": "chr-6.42.9.img",
           "version": "6.42.9",
           "md5sum": "1f856978cfc3ceb4b5e18e4e079f2e32",
           "filesize": 134217728,
           "download_url": "http://www.mikrotik.com/download",
           "direct_download_url": "https://download2.mikrotik.com/routeros/6.42.9/chr-6.42.9.img.zip",
           "compression": "zip"
        },
        {
            "filename": "chr-6.42.img",
            "version": "6.42",
            "md5sum": "279bb518497b40f41c8585128916a2fb",
            "filesize": 134217728,
            "download_url": "http://www.mikrotik.com/download",
            "direct_download_url": "https://download2.mikrotik.com/routeros/6.42/chr-6.42.img.zip",
            "compression": "zip"
        },
        {
            "filename": "chr-6.41.4.img",
            "version": "6.41.4",
            "md5sum": "63b555b2b7f0d78b79edb92f7e7d2ed7",
            "filesize": 134217728,
            "download_url": "http://www.mikrotik.com/download",
            "direct_download_url": "https://download2.mikrotik.com/routeros/6.41.4/chr-6.41.4.img.zip",
            "compression": "zip"
        },
        {
            "filename": "chr-6.40.7.img",
            "version": "6.40.7",
            "md5sum": "424b897d631c4cac4324ca310e81b494",
            "filesize": 134217728,
            "download_url": "http://www.mikrotik.com/download",
            "direct_download_url": "https://download2.mikrotik.com/routeros/6.40.7/chr-6.40.7.img.zip",
            "compression": "zip"
        },
        {
            "filename": "chr-6.40.5.img",
            "version": "6.40.5",
            "md5sum": "5d3bef219a859d417fea704ae7109eb7",
            "filesize": 134217728,
            "download_url": "http://www.mikrotik.com/download",
            "direct_download_url": "https://download2.mikrotik.com/routeros/6.40.5/chr-6.40.5.img.zip",
            "compression": "zip"
        },
        {
            "filename": "chr-6.40.3.img",
            "version": "6.40.3",
            "md5sum": "1861df67e9bbf17433f11f33f7dedd1e",
            "filesize": 134217728,
            "download_url": "http://www.mikrotik.com/download",
            "direct_download_url": "https://download2.mikrotik.com/routeros/6.40.3/chr-6.40.3.img.zip",
            "compression": "zip"
        },
        {
            "filename": "chr-6.39.2.img",
            "version": "6.39.2",
            "md5sum": "ecb37373dedfba04267a999d23b8e203",
            "filesize": 134217728,
            "download_url": "http://www.mikrotik.com/download",
            "direct_download_url": "https://download2.mikrotik.com/routeros/6.39.2/chr-6.39.2.img.zip",
            "compression": "zip"
        },
        {
            "filename": "chr-6.39.1.img",
            "version": "6.39.1",
            "md5sum": "c53293bc41f76d85a8642005fd1cbd54",
            "filesize": 134217728,
            "download_url": "http://www.mikrotik.com/download",
            "direct_download_url": "https://download2.mikrotik.com/routeros/6.39.1/chr-6.39.1.img.zip",
            "compression": "zip"
        },
        {
            "filename": "chr-6.39.img",
            "version": "6.39",
            "md5sum": "7e77c8ac4c9aeaf88f6ff15897f33163",
            "filesize": 134217728,
            "download_url": "http://www.mikrotik.com/download",
            "direct_download_url": "https://download2.mikrotik.com/routeros/6.39/chr-6.39.img.zip",
            "compression": "zip"
        },
        {
            "filename": "chr-6.38.7.img",
            "version": "6.38.7",
            "md5sum": "69a51c96b1247bbaf1253d2873617122",
            "filesize": 134217728,
            "download_url": "http://www.mikrotik.com/download",
            "direct_download_url": "https://download2.mikrotik.com/routeros/6.38.7/chr-6.38.7.img.zip",
            "compression": "zip"
        },
        {
            "filename": "chr-6.38.5.img",
            "version": "6.38.5",
            "md5sum": "8147f42ea1ee96f580a35a298b7f9354",
            "filesize": 134217728,
            "download_url": "http://www.mikrotik.com/download",
            "direct_download_url": "https://download2.mikrotik.com/routeros/6.38.5/chr-6.38.5.img.zip",
            "compression": "zip"
        },
        {
            "filename": "chr-6.38.1.img",
            "version": "6.38.1",
            "md5sum": "753ed7c86e0f54fd9e18d044db64538d",
            "filesize": 134217728,
            "download_url": "http://www.mikrotik.com/download",
            "direct_download_url": "https://download2.mikrotik.com/routeros/6.38.1/chr-6.38.1.img.zip",
            "compression": "zip"
        },
        {
            "filename": "chr-6.38.img",
            "version": "6.38",
            "md5sum": "37e2165112f8a9beccac06a9a6009000",
            "filesize": 134217728,
            "download_url": "http://www.mikrotik.com/download",
            "direct_download_url": "http://download2.mikrotik.com/routeros/6.38/chr-6.38.img.zip",
            "compression": "zip"
        },
        {
            "filename": "chr-6.37.3.img",
            "version": "6.37.3",
            "md5sum": "bda87db475f80debdf3181accf6b78e2",
            "filesize": 134217728,
            "download_url": "http://www.mikrotik.com/download",
            "direct_download_url": "http://download2.mikrotik.com/routeros/6.37.3/chr-6.37.3.img.zip",
            "compression": "zip"
        },
        {
            "filename": "chr-6.37.1.img",
            "version": "6.37.1",
            "md5sum": "713b14a5aba9f967f7bdd9029c8d85b6",
            "filesize": 134217728,
            "download_url": "http://www.mikrotik.com/download",
            "direct_download_url": "http://download2.mikrotik.com/routeros/6.37.1/chr-6.37.1.img.zip",
            "compression": "zip"
        },
        {
            "filename": "chr-6.36.4.img",
            "version": "6.36.4",
            "md5sum": "09527bde50697711926c08d545940c1e",
            "filesize": 134217728,
            "download_url": "http://www.mikrotik.com/download",
            "direct_download_url": "http://download2.mikrotik.com/routeros/6.36.4/chr-6.36.4.img.zip",
            "compression": "zip"
        },
        {
            "filename": "chr-6.34.2.vmdk",
            "version": "6.34.2 (.vmdk)",
            "md5sum": "0360f121b76a8b491a05dc37640ca319",
            "filesize": 30277632,
            "download_url": "http://www.mikrotik.com/download",
            "direct_download_url": "http://download2.mikrotik.com/routeros/6.34.2/chr-6.34.2.vmdk"
        },
        {
            "filename": "chr-6.34.2.vdi",
            "version": "6.34.2 (.vdi)",
            "md5sum": "e7e4021aeeee2eaabd024d48702bb2e1",
            "filesize": 30409728,
            "download_url": "http://www.mikrotik.com/download",
            "direct_download_url": "http://download2.mikrotik.com/routeros/6.34.2/chr-6.34.2.vdi"
        },
        {
            "filename": "chr-6.34.2.img",
            "version": "6.34.2 (.img)",
            "md5sum": "984d4d11c2ff209fcdc21ac42895edbe",
            "filesize": 134217728,
            "download_url": "http://www.mikrotik.com/download",
            "direct_download_url": "http://download2.mikrotik.com/routeros/6.34.2/chr-6.34.2.img.zip",
            "compression": "zip"
        },
        {
            "filename": "chr-6.34.vmdk",
            "version": "6.34 (.vmdk)",
            "md5sum": "c5e6d192ae19d263a9a313d4b4bee7e4",
            "filesize": 30277632,
            "download_url": "http://www.mikrotik.com/download",
            "direct_download_url": "http://download2.mikrotik.com/routeros/6.34/chr-6.34.vmdk"
        },
        {
            "filename": "chr-6.34.vdi",
            "version": "6.34 (.vdi)",
            "md5sum": "34b161f83a792c744c76a529afc094a8",
            "filesize": 30409728,
            "download_url": "http://www.mikrotik.com/download",
            "direct_download_url": "http://download2.mikrotik.com/routeros/6.34/chr-6.34.vdi"
        },
        {
            "filename": "chr-6.34.img",
            "version": "6.34 (.img)",
            "md5sum": "32ffde7fb934c7bfee555c899ccd77b6",
            "filesize": 134217728,
            "download_url": "http://www.mikrotik.com/download",
            "direct_download_url": "http://download2.mikrotik.com/routeros/6.34/chr-6.34.img.zip",
            "compression": "zip"
        },
        {
            "filename": "chr-6.33.5.vmdk",
            "version": "6.33.5 (.vmdk)",
            "md5sum": "cd284e28aa02ae59f55ed8f43ff27fbf",
            "filesize": 23920640,
            "download_url": "http://www.mikrotik.com/download",
            "direct_download_url": "http://download2.mikrotik.com/routeros/6.33.5/chr-6.33.5.vmdk"
        },
        {
            "filename": "chr-6.33.5.vdi",
            "version": "6.33.5 (.vdi)",
            "md5sum": "fa84e63a558e7c61d7d338386cfd08c9",
            "filesize": 24118272,
            "download_url": "http://www.mikrotik.com/download",
            "direct_download_url": "http://download2.mikrotik.com/routeros/6.33.5/chr-6.33.5.vdi"
        },
        {
            "filename": "chr-6.33.5.img",
            "version": "6.33.5 (.img)",
            "md5sum": "210cc8ad06f25c9f27b6b99f6e00bd91",
            "filesize": 67108864,
            "direct_download_url": "http://download2.mikrotik.com/routeros/6.33.5/chr-6.33.5.img.zip",
            "download_url": "http://www.mikrotik.com/download",
            "compression": "zip"
        },
        {
            "filename": "chr-6.33.3.vmdk",
            "version": "6.33.3 (.vmdk)",
            "md5sum": "08532a5af1a830182d65c416eab2b089",
            "filesize": 23920640,
            "download_url": "http://www.mikrotik.com/download",
            "direct_download_url": "http://download2.mikrotik.com/routeros/6.33.3/chr-6.33.3.vmdk"
        },
        {
            "filename": "chr-6.33.2.vmdk",
            "version": "6.33.2 (.vmdk)",
            "md5sum": "6291893c2c9626603c6d38d23390a8be",
            "filesize": 23920640,
            "download_url": "http://www.mikrotik.com/download",
            "direct_download_url": "http://download2.mikrotik.com/routeros/6.33.2/chr-6.33.2.vmdk"
        },
        {
            "filename": "chr-6.33.vmdk",
            "version": "6.33 (.vmdk)",
            "md5sum": "63bee5405fa1e209388adc6b5f78bb70",
            "filesize": 23920640,
            "download_url": "http://www.mikrotik.com/download",
            "direct_download_url": "http://download2.mikrotik.com/routeros/6.33/chr-6.33.vmdk"
        }
    ],
    "versions": [
    {
        "name": "6.44",
        "images": {
            "hda_disk_image": "chr-6.44.img"
        }
    },
    {
        "name": "6.42.12",
        "images": {
            "hda_disk_image": "chr-6.42.12.img"
        }
    },
        {
            "name": "6.43.8",
            "images": {
                "hda_disk_image": "chr-6.43.8.img"
            }
        },
        {
            "name": "6.42.9",
            "images": {
                "hda_disk_image": "chr-6.42.9.img"
            }
        },
        {
            "name": "6.41.4",
            "images": {
                "hda_disk_image": "chr-6.41.4.img"
            }
        },
        {
            "name": "6.40.7",
            "images": {
                "hda_disk_image": "chr-6.40.7.img"
            }
        },
        {
            "name": "6.40.5",
            "images": {
                "hda_disk_image": "chr-6.40.5.img"
            }
        },
        {
            "name": "6.40.3",
            "images": {
                "hda_disk_image": "chr-6.40.3.img"
            }
        },
        {
            "name": "6.39.2",
            "images": {
                "hda_disk_image": "chr-6.39.2.img"
            }
        },
        {
            "name": "6.39.1",
            "images": {
                "hda_disk_image": "chr-6.39.1.img"
            }
        },
        {
            "name": "6.39",
            "images": {
                "hda_disk_image": "chr-6.39.img"
            }
        },
        {
            "name": "6.38.7",
            "images": {
                "hda_disk_image": "chr-6.38.7.img"
            }
        },
        {
            "name": "6.38.5",
            "images": {
                "hda_disk_image": "chr-6.38.5.img"
            }
        },
        {
            "name": "6.38.1",
            "images": {
                "hda_disk_image": "chr-6.38.1.img"
            }
        },
        {
            "name": "6.38",
            "images": {
                "hda_disk_image": "chr-6.38.img"
            }
        },
        {
            "name": "6.37.3",
            "images": {
                "hda_disk_image": "chr-6.37.3.img"
            }
        },
        {
            "name": "6.37.1",
            "images": {
                "hda_disk_image": "chr-6.37.1.img"
            }
        },
        {
            "name": "6.36.4",
            "images": {
                "hda_disk_image": "chr-6.36.4.img"
            }
        },
        {
            "name": "6.34.2 (.vmdk)",
            "images": {
                "hda_disk_image": "chr-6.34.2.vmdk"
            }
        },
        {
            "name": "6.34.2 (.vdi)",
            "images": {
                "hda_disk_image": "chr-6.34.2.vdi"
            }
        },
        {
            "name": "6.34.2 (.img)",
            "images": {
                "hda_disk_image": "chr-6.34.2.img"
            }
        },
        {
            "name": "6.34 (.vmdk)",
            "images": {
                "hda_disk_image": "chr-6.34.vmdk"
            }
        },
        {
            "name": "6.34 (.vdi)",
            "images": {
                "hda_disk_image": "chr-6.34.vdi"
            }
        },
        {
            "name": "6.34 (.img)",
            "images": {
                "hda_disk_image": "chr-6.34.img"
            }
        },
        {
            "name": "6.33.5 (.vmdk)",
            "images": {
                "hda_disk_image": "chr-6.33.5.vmdk"
            }
        },
        {
            "name": "6.33.5 (.vdi)",
            "images": {
                "hda_disk_image": "chr-6.33.5.vdi"
            }
        },
        {
            "name": "6.33.5 (.img)",
            "images": {
                "hda_disk_image": "chr-6.33.5.img"
            }
        },
        {
            "name": "6.33.3 (.vmdk)",
            "images": {
                "hda_disk_image": "chr-6.33.3.vmdk"
            }
        },
        {
            "name": "6.33.2 (.vmdk)",
            "images": {
                "hda_disk_image": "chr-6.33.2.vmdk"
            }
        },
        {
            "name": "6.33 (.vmdk)",
            "images": {
                "hda_disk_image": "chr-6.33.vmdk"
            }
        }
    ]
}<|MERGE_RESOLUTION|>--- conflicted
+++ resolved
@@ -27,30 +27,12 @@
     },
     "images": [
         {
-<<<<<<< HEAD
-           "filename": "chr-6.42.12.img",
-           "version": "6.42",
-           "md5sum": "8485c606eb38e629fb1f5356d31bbc86",
-           "filesize": 45537201,
-           "download_url": "http://www.mikrotik.com/download",
-           "direct_download_url": "https://download2.mikrotik.com/routeros/6.42.12/chr-6.42.12.img.zip",
-           "compression": "zip"
-        },
-        {
-           "filename": "chr-6.44.img",
-           "version": "6.44",
-           "md5sum": "86fdf9f0093b4e8f9e7b1c8019fb37b5",
-           "filesize": 33621035,
-           "download_url": "http://www.mikrotik.com/download",
-           "direct_download_url": "https://download2.mikrotik.com/routeros/6.44/chr-6.44.img.zip",
-=======
            "filename": "chr-6.43.8.img",
            "version": "6.43.8",
            "md5sum": "9437133fc7e77779dc3ff62b98f30dc2",
            "filesize": 134217728,
            "download_url": "http://www.mikrotik.com/download",
            "direct_download_url": "https://download2.mikrotik.com/routeros/6.43.8/chr-6.43.8.img.zip",
->>>>>>> a36e7d69
            "compression": "zip"
         },
         {
@@ -298,18 +280,6 @@
         }
     ],
     "versions": [
-    {
-        "name": "6.44",
-        "images": {
-            "hda_disk_image": "chr-6.44.img"
-        }
-    },
-    {
-        "name": "6.42.12",
-        "images": {
-            "hda_disk_image": "chr-6.42.12.img"
-        }
-    },
         {
             "name": "6.43.8",
             "images": {
